node_modules/

# Ignore build stuff
cache/
build/
dist/

# Hardhat cache
cached/

# Ignore solc bin output
bin/

# Others
.env
.DS_Store
.vscode

# Coverage and other reports
/reports
coverage.json

<<<<<<< HEAD
# Local test files
addresses-local.json
localNetwork.json
arbitrum-addresses-local.json
=======
tx-*.log
.keystore
>>>>>>> 7e5ac05d
<|MERGE_RESOLUTION|>--- conflicted
+++ resolved
@@ -20,12 +20,11 @@
 /reports
 coverage.json
 
-<<<<<<< HEAD
 # Local test files
 addresses-local.json
 localNetwork.json
 arbitrum-addresses-local.json
-=======
 tx-*.log
-.keystore
->>>>>>> 7e5ac05d
+
+# Keys
+.keystore