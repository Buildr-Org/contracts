--- conflicted
+++ resolved
@@ -88,54 +88,6 @@
     })
   })
 
-<<<<<<< HEAD
-  describe('channelDisputeEpochs', function () {
-    it('should set `channelDisputeEpochs`', async function () {
-      const newValue = toBN('5')
-      await staking.connect(governor.signer).setChannelDisputeEpochs(newValue)
-      expect(await staking.channelDisputeEpochs()).eq(newValue)
-    })
-
-    it('reject set `channelDisputeEpochs` if not allowed', async function () {
-      const newValue = toBN('5')
-      const tx = staking.connect(other.signer).setChannelDisputeEpochs(newValue)
-      await expect(tx).revertedWith('Only Controller governor')
-    })
-
-    it('reject set `channelDisputeEpochs` to zero', async function () {
-      const tx = staking.connect(governor.signer).setChannelDisputeEpochs(0)
-      await expect(tx).revertedWith('!channelDisputeEpochs')
-=======
-  describe('setAssetHolder', function () {
-    it('should set `assetHolder`', async function () {
-      expect(await staking.assetHolders(me.address)).eq(false)
-
-      const tx1 = staking.connect(governor.signer).setAssetHolder(me.address, true)
-      await expect(tx1)
-        .emit(staking, 'AssetHolderUpdate')
-        .withArgs(governor.address, me.address, true)
-      expect(await staking.assetHolders(me.address)).eq(true)
-
-      const tx2 = staking.connect(governor.signer).setAssetHolder(me.address, false)
-      await expect(tx2)
-        .emit(staking, 'AssetHolderUpdate')
-        .withArgs(governor.address, me.address, false)
-      await staking.connect(governor.signer).setAssetHolder(me.address, false)
-      expect(await staking.assetHolders(me.address)).eq(false)
-    })
-
-    it('reject set `assetHolder` if not allowed', async function () {
-      const tx = staking.connect(other.signer).setAssetHolder(me.address, true)
-      await expect(tx).revertedWith('Only Controller governor')
-    })
-
-    it('reject set `assetHolder` to address zero', async function () {
-      const tx = staking.connect(governor.signer).setAssetHolder(AddressZero, true)
-      await expect(tx).revertedWith('!assetHolder')
->>>>>>> 1e593cfb
-    })
-  })
-
   describe('curationPercentage', function () {
     it('should set `curationPercentage`', async function () {
       const newValue = toBN('5')
