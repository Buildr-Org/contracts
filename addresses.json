--- conflicted
+++ resolved
@@ -5,532 +5,9 @@
     },
     "IEthereumDIDRegistry": {
       "address": "0xdCa7EF03e98e0DC2B855bE647C39ABe984fcF21B"
-<<<<<<< HEAD
     }
   },
   "5": {
-=======
-    },
-    "GraphProxyAdmin": {
-      "address": "0xF3B000a6749259539aF4E49f24EEc74Ea0e71430",
-      "creationCodeHash": "0x26a6f47e71ad242e264768571ce7223bf5a86fd0113ab6cb8200f65820232904",
-      "runtimeCodeHash": "0xd5330527cfb09df657adc879d8ad704ce6b8d5917265cabbd3eb073d1399f122",
-      "txHash": "0xc5fe1a9f70e3cc4d286e19e3ee8ee9a0639c7415aea22a3f308951abf300382c"
-    },
-    "BancorFormula": {
-      "address": "0xd0C61e8F15d9deF697E1100663eD7dA74d3727dC",
-      "creationCodeHash": "0x17f6de9ab8a9bcf03a548c01d620a32caf1f29be8d90a9688ebee54295f857ef",
-      "runtimeCodeHash": "0x97a57f69b0029383398d02587a3a357168950d61622fe9f9710bf02b59740d63",
-      "txHash": "0xcd0e28e7d328ff306bb1f2079e594ff9d04d09f21bc5f978b790c8d44b02055a"
-    },
-    "Controller": {
-      "address": "0x24CCD4D3Ac8529fF08c58F74ff6755036E616117",
-      "creationCodeHash": "0x7f37a1844c38fffd5390d2114804ffc4e5cf66dfb5c7bd67a32a4f5d10eebd2d",
-      "runtimeCodeHash": "0x929c62381fbed59483f832611752177cc2642e1e35fedeeb6cd9703e278448a0",
-      "txHash": "0x12b13ed4ac6fee14335be09df76171b26223d870977524cfdce46c11112a5c04"
-    },
-    "EpochManager": {
-      "address": "0x64F990Bf16552A693dCB043BB7bf3866c5E05DdB",
-      "initArgs": [
-        {
-          "name": "controller",
-          "value": "0x24CCD4D3Ac8529fF08c58F74ff6755036E616117"
-        },
-        {
-          "name": "lengthInBlocks",
-          "value": 6646
-        }
-      ],
-      "creationCodeHash": "0xa02709eb59b9cca8bee1271845b42db037dc1d042dad93410ba532d378a7c79f",
-      "runtimeCodeHash": "0xdb307489fd9a4a438b5b48909e12020b209280ad777561c0a7451655db097e75",
-      "txHash": "0x9116a77a4e87eb3fe28514a26b1a6e3ee5ce982f9df3c18aadfc36d4f7f050e7",
-      "proxy": true,
-      "implementation": {
-        "address": "0x3fab259F2392F733c60C19492B5678E5D2D2Ee31",
-        "creationCodeHash": "0xf03074bb7f026a2574b6ffb5d0f63f0c4fee81e004e1c46ef262dd5802d3384f",
-        "runtimeCodeHash": "0x0d078a0bf778c6c713c46979ac668161a0a0466356252e47082f80912e4495b2",
-        "txHash": "0x730141db9a1dc5c9429f7543442e34e9eb994610e2ceabdedb6d322e1bedf2aa"
-      }
-    },
-    "GraphToken": {
-      "address": "0xc944E90C64B2c07662A292be6244BDf05Cda44a7",
-      "constructorArgs": [
-        {
-          "name": "initialSupply",
-          "value": "10000000000000000000000000000"
-        }
-      ],
-      "creationCodeHash": "0x30da7a30d71fbd41d3327e4d0183401f257af3e905a0c68ebfd18b590b27b530",
-      "runtimeCodeHash": "0xb964f76194a04272e7582382a4d6bd6271bbb90deb5c1fd3ae3913504ea3a830",
-      "txHash": "0x079625b9f58a40f1948b396b7007d09ff4aa193d7ec798923910fc179294cab8"
-    },
-    "ServiceRegistry": {
-      "address": "0xaD0C9DaCf1e515615b0581c8D7E295E296Ec26E6",
-      "initArgs": [
-        {
-          "name": "controller",
-          "value": "0x24CCD4D3Ac8529fF08c58F74ff6755036E616117"
-        }
-      ],
-      "creationCodeHash": "0xa02709eb59b9cca8bee1271845b42db037dc1d042dad93410ba532d378a7c79f",
-      "runtimeCodeHash": "0xdb307489fd9a4a438b5b48909e12020b209280ad777561c0a7451655db097e75",
-      "txHash": "0x94cbb1d3863e33bf92acc6fab534c5ce63a9d1347958a323ae496b06f710f042",
-      "proxy": true,
-      "implementation": {
-        "address": "0x866232Ec9a9F918a821eBa561Cc5FC960Ef5B3aa",
-        "creationCodeHash": "0xf5fa541b43d15fade518feb63a95a73b9c67626108ead259e444af3a7ae1804f",
-        "runtimeCodeHash": "0x9856d2c2985f410f2f77e456fe6163827ea5251eb5e3f3768d3d4f8868187882",
-        "txHash": "0xdf811598fbfbc487b16b5bb3444ed47ae3107d3dcde8dbd770e8810315f942b5"
-      }
-    },
-    "GraphCurationToken": {
-      "address": "0xb2E26f17Aea8eFA534e15Bde5C79c25D0C3dfa2e",
-      "creationCodeHash": "0x7e9a56b6fc05d428d1c1116eaa88a658f05487b493d847bfe5c69e35ec34f092",
-      "runtimeCodeHash": "0x587f9d4e9ecf9e7048d9f42f027957ca34ee6a95ca37d9758d8cd0ee16e89818",
-      "txHash": "0x68eb11f4d6eaec5036c97b4c6102a509ac31933f1fe011f275b3e5fee30b6590"
-    },
-    "Curation": {
-      "address": "0x8FE00a685Bcb3B2cc296ff6FfEaB10acA4CE1538",
-      "initArgs": [
-        {
-          "name": "controller",
-          "value": "0x24CCD4D3Ac8529fF08c58F74ff6755036E616117"
-        },
-        {
-          "name": "bondingCurve",
-          "value": "0xd0C61e8F15d9deF697E1100663eD7dA74d3727dC"
-        },
-        {
-          "name": "reserveRatio",
-          "value": 500000
-        },
-        {
-          "name": "curationTaxPercentage",
-          "value": 25000
-        },
-        {
-          "name": "minimumCurationDeposit",
-          "value": "1000000000000000000"
-        }
-      ],
-      "creationCodeHash": "0xa02709eb59b9cca8bee1271845b42db037dc1d042dad93410ba532d378a7c79f",
-      "runtimeCodeHash": "0xdb307489fd9a4a438b5b48909e12020b209280ad777561c0a7451655db097e75",
-      "txHash": "0x64d8d94e21f1923bd1793011ba28f24befd57b511622920716238b05595dac7d",
-      "proxy": true,
-      "implementation": {
-        "address": "0xDeb46851907fd85DD475780CcE2eE0D67c969825",
-        "creationCodeHash": "0x32ec24cd745738aea9b8cb693d4a20f3cf219226da985ab92d270d3e0b5f7f65",
-        "runtimeCodeHash": "0xfc0db997a425bc44ee6d6f1e2fd6471227489a22c94f1b358b900134e7ce6308",
-        "txHash": "0xe95fd068849d1c9f49fbeadb3e7618e1748cc581406d7fdf15204a49d90d2f02"
-      }
-    },
-    "L1GNS": {
-      "address": "0xaDcA0dd4729c8BA3aCf3E99F3A9f471EF37b6825",
-      "initArgs": [
-        {
-          "name": "controller",
-          "value": "0x24CCD4D3Ac8529fF08c58F74ff6755036E616117"
-        },
-        {
-          "name": "bondingCurve",
-          "value": "0xd0C61e8F15d9deF697E1100663eD7dA74d3727dC"
-        },
-        {
-          "name": "didRegistry",
-          "value": "0xdca7ef03e98e0dc2b855be647c39abe984fcf21b"
-        }
-      ],
-      "creationCodeHash": "0xa02709eb59b9cca8bee1271845b42db037dc1d042dad93410ba532d378a7c79f",
-      "runtimeCodeHash": "0xdb307489fd9a4a438b5b48909e12020b209280ad777561c0a7451655db097e75",
-      "txHash": "0x7ef90b0477e5c5d05bbd203af7d2bf15224640204e12abb07331df11425d2d00",
-      "proxy": true,
-      "implementation": {
-        "address": "0x83A5B6C542aB20436087Fc79724bdF06ea80f836",
-        "creationCodeHash": "0xc34de4bdb2c1f364bc3aed96ac77248518578af009a60597835325c0346cc639",
-        "runtimeCodeHash": "0x134ddad3a28975b2b246e41fc21f647a0b6a6c47d170aea23c9d9ef295cfdd01",
-        "txHash": "0x0c26745e6d492737a64c253f2384bb2af1ec63a64088799b208e3f0563a528ce"
-      }
-    },
-    "L1Staking": {
-      "address": "0xF55041E37E12cD407ad00CE2910B8269B01263b9",
-      "initArgs": [
-        {
-          "name": "controller",
-          "value": "0x24CCD4D3Ac8529fF08c58F74ff6755036E616117"
-        },
-        {
-          "name": "minimumIndexerStake",
-          "value": "100000000000000000000000"
-        },
-        {
-          "name": "thawingPeriod",
-          "value": 186092
-        },
-        {
-          "name": "protocolPercentage",
-          "value": 10000
-        },
-        {
-          "name": "curationPercentage",
-          "value": 100000
-        },
-        {
-          "name": "channelDisputeEpochs",
-          "value": 7
-        },
-        {
-          "name": "maxAllocationEpochs",
-          "value": 28
-        },
-        {
-          "name": "delegationUnbondingPeriod",
-          "value": 28
-        },
-        {
-          "name": "delegationRatio",
-          "value": 16
-        },
-        {
-          "name": "rebateAlphaNumerator",
-          "value": 77
-        },
-        {
-          "name": "rebateAlphaDenominator",
-          "value": 100
-        }
-      ],
-      "creationCodeHash": "0xa02709eb59b9cca8bee1271845b42db037dc1d042dad93410ba532d378a7c79f",
-      "runtimeCodeHash": "0xdb307489fd9a4a438b5b48909e12020b209280ad777561c0a7451655db097e75",
-      "txHash": "0x6c92edf1c385983d57be0635cf40e1d1068d778edecf2be1631f51556c731af7",
-      "proxy": true,
-      "implementation": {
-        "address": "0x318AA075ee1B65282f3Ca30A6967Ba4cb0718374",
-        "creationCodeHash": "0x8329aea87d1905e8220a238920b25c6b84fe7da45a6ef5f5bbbc20c3d978cb97",
-        "runtimeCodeHash": "0x5f2831e72ecabb0119299f82c10679eb03f31ba675a4bedf1ba19578289e9f92",
-        "txHash": "0x59af95e09702405cfd3a6334947f8d846de8711b97443ef0033e6fc5e255af5c",
-        "libraries": {
-          "LibCobbDouglas": "0x1988A16ee0652B6e17a0a6c54E04afC727FE145e"
-        }
-      }
-    },
-    "RewardsManager": {
-      "address": "0x9Ac758AB77733b4150A901ebd659cbF8cB93ED66",
-      "initArgs": [
-        {
-          "name": "controller",
-          "value": "0x24CCD4D3Ac8529fF08c58F74ff6755036E616117"
-        },
-        {
-          "name": "issuanceRate",
-          "value": "1000000012184945188"
-        }
-      ],
-      "creationCodeHash": "0xa02709eb59b9cca8bee1271845b42db037dc1d042dad93410ba532d378a7c79f",
-      "runtimeCodeHash": "0xdb307489fd9a4a438b5b48909e12020b209280ad777561c0a7451655db097e75",
-      "txHash": "0xd3a4d1b3e250e606f56417fd6e43d35bc794e793b1c5be4ffbecc3a43ca1b7b6",
-      "proxy": true,
-      "implementation": {
-        "address": "0xE633B775790b338B8C5a9ff47aB7C5D0faf4CB7a",
-        "creationCodeHash": "0x8e942423da51ec1fbce6834a7da57619454a48aa85efcaffb9a51cff7f655b8f",
-        "runtimeCodeHash": "0xc231e797a4a00f5dae7a26b30c0f689ab57d9f7b47a6b1c41deb73c13f952e3a",
-        "txHash": "0x22dc1dec76de393492ae07901e28581a93afdf6340b0fd53f58d4be81a3e61c9"
-      }
-    },
-    "DisputeManager": {
-      "address": "0x97307b963662cCA2f7eD50e38dCC555dfFc4FB0b",
-      "initArgs": [
-        {
-          "name": "controller",
-          "value": "0x24CCD4D3Ac8529fF08c58F74ff6755036E616117"
-        },
-        {
-          "name": "arbitrator",
-          "value": "0xE1FDD398329C6b74C14cf19100316f0826a492d3"
-        },
-        {
-          "name": "minimumDeposit",
-          "value": "10000000000000000000000"
-        },
-        {
-          "name": "fishermanRewardPercentage",
-          "value": 500000
-        },
-        {
-          "name": "slashingPercentage",
-          "value": 25000
-        }
-      ],
-      "creationCodeHash": "0xa02709eb59b9cca8bee1271845b42db037dc1d042dad93410ba532d378a7c79f",
-      "runtimeCodeHash": "0xdb307489fd9a4a438b5b48909e12020b209280ad777561c0a7451655db097e75",
-      "txHash": "0x90cd5852f5824f76d93814ffea26040ff503c81a84c4430e3688f219f9b48465",
-      "proxy": true,
-      "implementation": {
-        "address": "0x444c138bf2b151f28a713b0ee320240365a5bfc2",
-        "creationCodeHash": "0xc00c4702d9683f70a90f0b73ce1842e66fa4c26b2cf75fb486a016bb7bac2102",
-        "runtimeCodeHash": "0x2bb6445bf9e12618423efe9ef64d05e14d283979829e751cd24685c1440c403f",
-        "txHash": "0x413cd4f8e9e70ad482500772c1f13b0be48deb42d7f2d0d5a74b56d5a6bd8a4d"
-      }
-    },
-    "AllocationExchange": {
-      "address": "0x4a53cf3b3EdA545dc61dee0cA21eA8996C94385f",
-      "initArgs": [
-        {
-          "name": "graphToken",
-          "value": "0xc944e90c64b2c07662a292be6244bdf05cda44a7"
-        },
-        {
-          "name": "staking",
-          "value": "0xf55041e37e12cd407ad00ce2910b8269b01263b9"
-        },
-        {
-          "name": "governor",
-          "value": "0x74db79268e63302d3fc69fb5a7627f7454a41732"
-        },
-        {
-          "name": "authority",
-          "value": "0x79fd74da4c906509862c8fe93e87a9602e370bc4"
-        }
-      ],
-      "creationCodeHash": "0x1c7b0d7e81fc15f8ccc5b159e2cedb1f152653ebbce895b59eb74a1b26826fda",
-      "runtimeCodeHash": "0xa63c77e0724a5f679660358452e388f60379f1331e74542afb1436ffb213b960",
-      "txHash": "0x2ecd036c562f2503af9eaa1a9bca3729bd31ec8a91677530eefbecb398b793ba"
-    },
-    "SubgraphNFTDescriptor": {
-      "address": "0x8F0B7e136891e8Bad6aa4Abcb64EeeFE29dC2Af0",
-      "creationCodeHash": "0x7ac0757e66857e512df199569ee11c47a61b00a8d812469b79afa5dafa98c0ed",
-      "runtimeCodeHash": "0x9a34ad6b202bdfa95ea85654ea2e0dd40a4b8b10847f1c3d3d805fa95a078a3d",
-      "txHash": "0x77d98358726575ae044ac988b98b63f537951ccae2010e7177c4a7833dce9158"
-    },
-    "SubgraphNFT": {
-      "address": "0x24e36639b3A3aaA9c928a8A6f12d34F942f1ab67",
-      "creationCodeHash": "0x8c9929ec6293458209f9cbadd96821604765e3656fe3c7b289b99194ede15336",
-      "runtimeCodeHash": "0x6309a51754b6bec245685c7a81059dc28e3756f1045f18d059abc9294f454a6a",
-      "txHash": "0x106c31f2c24a5285c47a766422823766f1c939034513e85613d70d99ef697173"
-    },
-    "BridgeEscrow": {
-      "address": "0x36aFF7001294daE4C2ED4fDEfC478a00De77F090",
-      "initArgs": ["0x24CCD4D3Ac8529fF08c58F74ff6755036E616117"],
-      "creationCodeHash": "0xcdd28bb3db05f1267ca0f5ea29536c61841be5937ce711b813924f8ff38918cc",
-      "runtimeCodeHash": "0x4ca8c37c807bdfda1d6dcf441324b7ea14c6ddec5db37c20c2bf05aeae49bc0d",
-      "txHash": "0x218aff2c804dd3dfe5064b08cab83ffb37382ca2aea1a225c2ead02ec99f38b5",
-      "proxy": true,
-      "implementation": {
-        "address": "0xBcD54513aa593646d72aEA31406c633C235Ad6EA",
-        "creationCodeHash": "0x6a1fc897c0130a1c99221cde1938d247de13a0861111ac47ad81c691f323df1a",
-        "runtimeCodeHash": "0xc8e31a4ebea0c3e43ceece974071ba0b6db2bed6725190795e07a2d369d2a8ab",
-        "txHash": "0x92908e33b54f59ec13a0f7bd29b818c421742294b9974d73859e0bde871bafb9"
-      }
-    },
-    "L1GraphTokenGateway": {
-      "address": "0x01cDC91B0A9bA741903aA3699BF4CE31d6C5cC06",
-      "initArgs": ["0x24CCD4D3Ac8529fF08c58F74ff6755036E616117"],
-      "creationCodeHash": "0xcdd28bb3db05f1267ca0f5ea29536c61841be5937ce711b813924f8ff38918cc",
-      "runtimeCodeHash": "0x4ca8c37c807bdfda1d6dcf441324b7ea14c6ddec5db37c20c2bf05aeae49bc0d",
-      "txHash": "0xd327568a286d6fcda1a6b78a14c87d660523a6900be901d6a7fbc2504faff64b",
-      "proxy": true,
-      "implementation": {
-        "address": "0xD41ca6A1d034D178c196DFa916f22f7D1a1B8222",
-        "creationCodeHash": "0x7d6f46e4801d562a8c6fc37779711cce39b3544ea62c6c6517d4b06e8604e38c",
-        "runtimeCodeHash": "0xa0c0a37340ee949d31c3d41b642c507c58f225c09da9ae3d378e5148cd27081a",
-        "txHash": "0x25f4234807c7f09b813d4e413311bbe440c8257bc050c71678f63a7abc6e643e"
-      }
-    },
-    "StakingExtension": {
-      "address": "0x31eA58a81b7791b815bF2679394230ea0160E589",
-      "creationCodeHash": "0x105ab964d46b3e9208aae1d0e5f40d7bd1450d979b9b5f56966fcd7fe3b44803",
-      "runtimeCodeHash": "0xb4a55a3aaa9fe067a273172d4a20f4a05e5a53f74c86f56a757c4a355e122b3c",
-      "txHash": "0xb1b063a71c3cc049c116606c80cb657cc0e5b885dd5a4e0735ef42c5ae2e5248"
-    }
-  },
-  "5": {
-    "GraphProxyAdmin": {
-      "address": "0x6D47902c3358E0BCC06171DE935cB23D8E276fdd",
-      "creationCodeHash": "0x8b9a4c23135748eb0e4d0e743f7276d86264ace935d23f9aadcfccd64b482055",
-      "runtimeCodeHash": "0x47aa67e4a85090fe7324268b55fb7b320ee7a8937f2ad02480b71d4bb3332b13",
-      "txHash": "0xd4be829c13c741b8b56ca5ee7d98d86237ce44df7c11eff73df26cd87d5cab94"
-    },
-    "BancorFormula": {
-      "address": "0x2DFDC3e11E035dD96A4aB30Ef67fab4Fb6EC01f2",
-      "creationCodeHash": "0x7ae36017eddb326ddd79c7363781366121361d42fdb201cf57c57424eede46f4",
-      "runtimeCodeHash": "0xed6701e196ad93718e28c2a2a44d110d9e9906085bcfe4faf4f6604b08f0116c",
-      "txHash": "0x97ca33e6e7d1d7d62bdec4827f208076922d9c42bf149693b36ab91429e65740"
-    },
-    "Controller": {
-      "address": "0x48eD7AfbaB432d1Fc6Ea84EEC70E745d9DAcaF3B",
-      "creationCodeHash": "0x4f2082404e96b71282e9d7a8b7efd0f34996b5edac6711095911d36a57637c88",
-      "runtimeCodeHash": "0xe31d064a2db44ac10d41d74265b7d4482f86ee95644b9745c04f9fc91006906d",
-      "txHash": "0x8087bd10cc8d456a7b573bc30308785342db2b90d80f3a750931ab9cf5273b83"
-    },
-    "EpochManager": {
-      "address": "0x03541c5cd35953CD447261122F93A5E7b812D697",
-      "initArgs": ["0x48eD7AfbaB432d1Fc6Ea84EEC70E745d9DAcaF3B", "554"],
-      "creationCodeHash": "0x25a7b6cafcebb062169bc25fca9bcce8f23bd7411235859229ae3cc99b9a7d58",
-      "runtimeCodeHash": "0xaf2d63813a0e5059f63ec46e1b280eb9d129d5ad548f0cdd1649d9798fde10b6",
-      "txHash": "0xb1c6189514b52091e35c0349dff29357a2572cd9c2f9ad7f623b2b24252826d1",
-      "proxy": true,
-      "implementation": {
-        "address": "0xb6a641879F195448F3Da10fF3b3C4541808a9342",
-        "creationCodeHash": "0x729aca90fcffdeede93bc42a6e089a93085ec04133e965cf0291cf6245880595",
-        "runtimeCodeHash": "0xce525d338b6ed471eeb36d2927a26608cca2d5cfe52bd0585945eacc55b525cf",
-        "txHash": "0x139630c31b6a5799231572aa0b555a44209acd79fb3df98832d80cf9a1013b58"
-      }
-    },
-    "GraphToken": {
-      "address": "0x5c946740441C12510a167B447B7dE565C20b9E3C",
-      "constructorArgs": ["10000000000000000000000000000"],
-      "creationCodeHash": "0xa749ef173d768ffe0786529cd23238bc525f4a621a91303d8fb176533c18cec2",
-      "runtimeCodeHash": "0xe584408c8e04a6200bc7a50816343585ad80f699bd394b89bb96964dbc1a2a92",
-      "txHash": "0x0639808a47da8a5270bc89eb3009c7d29167c8f32f015648920ec5d114225540"
-    },
-    "GraphCurationToken": {
-      "address": "0x8bEd0a89F18a801Da9dEA994D475DEa74f75A059",
-      "creationCodeHash": "0x8c076dacbf98f839a0ff25c197eafc836fc3fc1ee5183c7f157acec17678a641",
-      "runtimeCodeHash": "0xad138b4c4f34501f83aea6c03a49c103a9115526c993860a9acbd6caeaaf0d64",
-      "txHash": "0xc09739affd3d9dd43f690d3a487b1c149ad8aa50164995cfbc9de73914ff278a"
-    },
-    "ServiceRegistry": {
-      "address": "0x7CF8aD279E9F26b7DAD2Be452A74068536C8231F",
-      "initArgs": ["0x48eD7AfbaB432d1Fc6Ea84EEC70E745d9DAcaF3B"],
-      "creationCodeHash": "0x25a7b6cafcebb062169bc25fca9bcce8f23bd7411235859229ae3cc99b9a7d58",
-      "runtimeCodeHash": "0xaf2d63813a0e5059f63ec46e1b280eb9d129d5ad548f0cdd1649d9798fde10b6",
-      "txHash": "0xf250ef40f4172e54b96047a59cfd7fc35ffabe14484ff1d518e0262195895282",
-      "proxy": true,
-      "implementation": {
-        "address": "0xdC7Fb3a43B9e069df5F07eDc835f60dAc3fD40BA",
-        "creationCodeHash": "0x45f56a7ad420cd11a8585594fb29121747d87d412161c8779ea36dfd34a48e88",
-        "runtimeCodeHash": "0x26aceabe83e2b757b2f000e185017528cdde2323c2129fd612180ac3192adfda",
-        "txHash": "0x2fdb5fa641f707809322107573ce7799711e125cc781aade99fd2948455847ab"
-      }
-    },
-    "Curation": {
-      "address": "0xE59B4820dDE28D2c235Bd9A73aA4e8716Cb93E9B",
-      "initArgs": [
-        "0x48eD7AfbaB432d1Fc6Ea84EEC70E745d9DAcaF3B",
-        "0x2DFDC3e11E035dD96A4aB30Ef67fab4Fb6EC01f2",
-        "0x8bEd0a89F18a801Da9dEA994D475DEa74f75A059",
-        "500000",
-        "10000",
-        "1000000000000000000"
-      ],
-      "creationCodeHash": "0x25a7b6cafcebb062169bc25fca9bcce8f23bd7411235859229ae3cc99b9a7d58",
-      "runtimeCodeHash": "0xaf2d63813a0e5059f63ec46e1b280eb9d129d5ad548f0cdd1649d9798fde10b6",
-      "txHash": "0xf1b1f0f28b80068bcc9fd6ef475be6324a8b23cbdb792f7344f05ce00aa997d7",
-      "proxy": true,
-      "implementation": {
-        "address": "0xAeaA2B058539750b740E858f97159E6856948670",
-        "creationCodeHash": "0x022576ab4b739ee17dab126ea7e5a6814bda724aa0e4c6735a051b38a76bd597",
-        "runtimeCodeHash": "0xc7b1f9bef01ef92779aab0ae9be86376c47584118c508f5b4e612a694a4aab93",
-        "txHash": "0x400bfb7b6c384363b859a66930590507ddca08ebedf64b20c4b5f6bc8e76e125"
-      }
-    },
-    "SubgraphNFTDescriptor": {
-      "address": "0xE7e406b4Bfce0B78A751712BFEb1D6B0ce60e8fb",
-      "creationCodeHash": "0xf16e8ff11d852eea165195ac9e0dfa00f98e48f6ce3c77c469c7df9bf195b651",
-      "runtimeCodeHash": "0x39583196f2bcb85789b6e64692d8c0aa56f001c46f0ca3d371abbba2c695860f",
-      "txHash": "0xffee21f6616abd4ffdab0b930dbf44d2ba381a08c3c834798df464fd85e8047e"
-    },
-    "SubgraphNFT": {
-      "address": "0x083318049968F20EfaEA48b0978EC57bbb0ECbcE",
-      "constructorArgs": ["0xEfc519BEd6a43a14f1BBBbA9e796C4931f7A5540"],
-      "creationCodeHash": "0x5de044b15df24beb8781d1ebe71f01301a6b8985183f37eb8d599aa4059a1d3e",
-      "runtimeCodeHash": "0x6a7751298d6ffdbcf421a3b72faab5b7d425884b04757303123758dbcfb21dfa",
-      "txHash": "0x8884b65a236c188e4c61cf9593be2f67b27e4f80785939336d659866cfd97aec"
-    },
-    "L1GNS": {
-      "address": "0x065611D3515325aE6fe14f09AEe5Aa2C0a1f0CA7",
-      "initArgs": [
-        "0x48eD7AfbaB432d1Fc6Ea84EEC70E745d9DAcaF3B",
-        "0x2DFDC3e11E035dD96A4aB30Ef67fab4Fb6EC01f2",
-        "0x083318049968F20EfaEA48b0978EC57bbb0ECbcE"
-      ],
-      "creationCodeHash": "0x25a7b6cafcebb062169bc25fca9bcce8f23bd7411235859229ae3cc99b9a7d58",
-      "runtimeCodeHash": "0xaf2d63813a0e5059f63ec46e1b280eb9d129d5ad548f0cdd1649d9798fde10b6",
-      "txHash": "0x0149f062893acb0eafcbf67acc99da99e03aab3ee2b6b40fbe523d91e0fcecd1",
-      "proxy": true,
-      "implementation": {
-        "address": "0xa95ee5A5f6b45Fcf85A7fa0714f462472C467818",
-        "creationCodeHash": "0x2e71e4aefc1e678cb9c71882c1da67fc640389337a7d6ae43f78d0f13294594a",
-        "runtimeCodeHash": "0xde0e02c6a36a90e11c768f40a81430b7e9cda261aa6dada14eaad392d42efc21",
-        "txHash": "0xbc6e9171943020d30c22197282311f003e79374e6eeeaab9c360942bdf4193f4"
-      }
-    },
-    "L1Staking": {
-      "address": "0x35e3Cb6B317690d662160d5d02A5b364578F62c9",
-      "initArgs": [
-        "0x48eD7AfbaB432d1Fc6Ea84EEC70E745d9DAcaF3B",
-        "100000000000000000000000",
-        "6646",
-        "10000",
-        "100000",
-        "2",
-        "4",
-        "12",
-        "16",
-        "77",
-        "100"
-      ],
-      "creationCodeHash": "0x25a7b6cafcebb062169bc25fca9bcce8f23bd7411235859229ae3cc99b9a7d58",
-      "runtimeCodeHash": "0xaf2d63813a0e5059f63ec46e1b280eb9d129d5ad548f0cdd1649d9798fde10b6",
-      "txHash": "0x1960be49029284756037cf3ee8afe9eeaba93de4ba84875c5eefd5d2289903bd",
-      "proxy": true,
-      "implementation": {
-        "address": "0xef2757855d2802bA53733901F90C91645973f743",
-        "creationCodeHash": "0x2782dbd9d409f8b9070037bac434a4145c24e96290079d95edad86a347a336f1",
-        "runtimeCodeHash": "0xeafd8e4c184d7b4c2e5c8252c31876f0a0be79b8e1a4cec09fd64bdff87187c9",
-        "txHash": "0x3d66cca1278a2420d87f316b7e80afad934937e1824f69b0c5dfd3751d873d92",
-        "libraries": {
-          "LibCobbDouglas": "0xc68cd0d2ca533232Fd86D6e48b907338B2E0a74A"
-        }
-      }
-    },
-    "RewardsManager": {
-      "address": "0x1246D7c4c903fDd6147d581010BD194102aD4ee2",
-      "initArgs": ["0x48eD7AfbaB432d1Fc6Ea84EEC70E745d9DAcaF3B", "1000000012184945188"],
-      "creationCodeHash": "0x25a7b6cafcebb062169bc25fca9bcce8f23bd7411235859229ae3cc99b9a7d58",
-      "runtimeCodeHash": "0xaf2d63813a0e5059f63ec46e1b280eb9d129d5ad548f0cdd1649d9798fde10b6",
-      "txHash": "0x108efecde4422dacf6ec7a07884cab214ba0a441fc73a6ad82ceb5c73e1c9334",
-      "proxy": true,
-      "implementation": {
-        "address": "0x8ECedc7631f4616D7f4074f9fC9D0368674794BE",
-        "creationCodeHash": "0x8e942423da51ec1fbce6834a7da57619454a48aa85efcaffb9a51cff7f655b8f",
-        "runtimeCodeHash": "0xc231e797a4a00f5dae7a26b30c0f689ab57d9f7b47a6b1c41deb73c13f952e3a",
-        "txHash": "0xe1b5474f03abf1b4f0c0f1fbbad215948ae28b490a21ec07e5a955f52f3969ed"
-      }
-    },
-    "DisputeManager": {
-      "address": "0x8c344366D9269174F10bB588F16945eb47f78dc9",
-      "initArgs": [
-        "0x48eD7AfbaB432d1Fc6Ea84EEC70E745d9DAcaF3B",
-        "0xFD01aa87BeB04D0ac764FC298aCFd05FfC5439cD",
-        "10000000000000000000000",
-        "500000",
-        "25000",
-        "25000"
-      ],
-      "creationCodeHash": "0x25a7b6cafcebb062169bc25fca9bcce8f23bd7411235859229ae3cc99b9a7d58",
-      "runtimeCodeHash": "0xaf2d63813a0e5059f63ec46e1b280eb9d129d5ad548f0cdd1649d9798fde10b6",
-      "txHash": "0xe93eba1bda0d262efabbc05d4e01b9ee197f22dd4f798e4c5fc5b1b9c137428e",
-      "proxy": true,
-      "implementation": {
-        "address": "0x476F0b8e5F952f0740aD3b0cb50648a7496c8388",
-        "creationCodeHash": "0x5b73c9b910d66426fd965ac3110e9debda1d81134c0354a7af8ec1f2ebd765f6",
-        "runtimeCodeHash": "0xcaf3547f0d675a1e1d2f887cf4666410bc3b084e65ad283ed3f1ff2b1bccc113",
-        "txHash": "0x6a90b5e2d5dcae2c94fe518ce7f6fb2ffc11e562b9feac6464dcb32e1e90c039"
-      }
-    },
-    "AllocationExchange": {
-      "address": "0x67FBea097202f46D601D7C937b5DBb615659aDF2",
-      "constructorArgs": [
-        "0x5c946740441C12510a167B447B7dE565C20b9E3C",
-        "0x35e3Cb6B317690d662160d5d02A5b364578F62c9",
-        "0xf1135bFF22512FF2A585b8d4489426CE660f204c",
-        "0x52e498aE9B8A5eE2A5Cd26805F06A9f29A7F489F"
-      ],
-      "creationCodeHash": "0x97714e1a80674ab0af90a10f2c7156cc92794ef81565fe9c7c35ecbe0025cc08",
-      "runtimeCodeHash": "0x5c20792fefe71126668be8ab19ab26cdb8ab9a6f73efbfa1d90f91e26459fa67",
-      "txHash": "0x87b35e5289792800832902206cf0ee4b9900e4d38089bd6634d10ea78729bf54"
-    },
->>>>>>> 0e81fe68
     "IENS": {
       "address": "0x00000000000C2E074eC69A0dFb2997BA6C7d2e1e"
     },
@@ -611,17 +88,10 @@
       "txHash": "0xd4b60ae7c765fd72e9a88dfaa39c8b0d6a8ba73515403c712ac464db401c9f01",
       "proxy": true,
       "implementation": {
-<<<<<<< HEAD
         "address": "0x5fcD4a57d2300301AeBc08eF023e0866B2C38fC2",
         "creationCodeHash": "0xcecff03bf0399aaffe4418f13c036f655cb7b26de7b51ef27ecbe844441283f0",
         "runtimeCodeHash": "0xae8083fbfc55919332bddb47b775b61dca2fe1ab23d5a9f6e17f9f2fea1a862c",
         "txHash": "0x5e7a4931bc127d8864907a7b04e92958b6285b01d576cb6143c87f75051cd3df"
-=======
-        "address": "0x1B75515d958b7D18f07E5239513F1f285545168D",
-        "creationCodeHash": "0x352ed8700f6af5d508b8e5b2cd2908b1484b731f29733c64514aede9aa07419c",
-        "runtimeCodeHash": "0x508f4f423b6262c9eab7e33036493f1df44590db784b292bcc0eb2db6587bf2c",
-        "txHash": "0x3c346af5b60d2375d150855d95217fbcdd82bcde73dc36995450f25262a19622"
->>>>>>> 0e81fe68
       }
     },
     "SubgraphNFTDescriptor": {
@@ -649,17 +119,10 @@
       "txHash": "0xd9d42b225c339a00312312ff75be1022982d647bbc32bba2e7337e611a7aca5c",
       "proxy": true,
       "implementation": {
-<<<<<<< HEAD
         "address": "0xd07ED32e48C0a8c8c4B1b54752a8361E8186ACdF",
         "creationCodeHash": "0x102fda07b41a7097e027c4b0ffb7108bd3eb3f6d6b47da4f78438d5a12346039",
         "runtimeCodeHash": "0xb4086167d2a8b6db4dce0052a527c6d8de67e538d3e274fa51999428e87154c1",
         "txHash": "0x30675a871e3e145dd36f9e92e4655503c298f5fadd1f29404b9c4ff68667e9de"
-=======
-        "address": "0x5cBDB6cfB91d435c5899Fc05741e7D371fd71667",
-        "creationCodeHash": "0xab7a8f4163377ef288e0bb8551051a920a83e0ec553b874f0f99b9db880d4e4a",
-        "runtimeCodeHash": "0x9c4fbf132be7d540c99d00475226cb1fcba2625dde67cf3be8679f2374542940",
-        "txHash": "0x328642997c021f8403348e999bfbada5cbbf94ae97c2f4d7e53e45fd08c201a6"
->>>>>>> 0e81fe68
       }
     },
     "L1Staking": {
@@ -682,21 +145,12 @@
       "txHash": "0x6d2bb79fb5b51a08ff1c3d24f77056179231034b2ac7a8d5daadcf345798412b",
       "proxy": true,
       "implementation": {
-<<<<<<< HEAD
         "address": "0xFCDCD34c05Ac82466066Fa88b781F20C0FCdd969",
         "creationCodeHash": "0xe010383b86d238f05e7736f34547c100a6e88f044d8d838a55480c17ae783c67",
         "runtimeCodeHash": "0xe421c04d7b4ec66d0d153c14fe4dade636e1146dcfdc7faaa56debf29c4d0e68",
         "txHash": "0xc009b03b64060b05a064a18b092d67fd7a472be4da8423ea816017387afd47b1",
         "libraries": {
           "LibCobbDouglas": "0x6d71cA392aa427Bc3D669a065527608AbC24B2D7"
-=======
-        "address": "0xadb1b1aAAC2f0A3f58bD60dD5E1f6bDB25f2bAf1",
-        "creationCodeHash": "0x6102edf2a4f1c897fb4d80e0eabc0a547339b0bc7b7b8f57bee4b32532123226",
-        "runtimeCodeHash": "0xa574dbb1d8710d654e143a24db828963bc3a6b8e00f3ca4f9b2a6b23ba06da8e",
-        "txHash": "0x4a38bb9187fd0b6c1e455e6104340888017768503ff995ec924d26ebae396398",
-        "libraries": {
-          "LibCobbDouglas": "0x2BcA89936fD13BacdDD91D219f15df07DA855d57"
->>>>>>> 0e81fe68
         }
       }
     },
@@ -935,21 +389,12 @@
       "txHash": "0xfef9811538e44660eb5b74a0e23e19f06a14b3e513d4eeac923384d47921e897",
       "proxy": true,
       "implementation": {
-<<<<<<< HEAD
         "address": "0xBA0f1F7C2d45340cc1c910D2bBD428a8A8A22b29",
         "creationCodeHash": "0xa07beab35990ed146226b5912702dc51944b2957a3a0067b79c22b9cd13c61eb",
         "runtimeCodeHash": "0xbb32693e1277e80deea2d36c152f16123ef28995257e81fb02d5ec7b6b9e3674",
         "txHash": "0xb9efee4abdc7a849db011e17f69ae2e9876d26f264bb94a45c8322f768630a7b",
         "libraries": {
           "LibCobbDouglas": "0x1871fD231EF44bDAadfE8570b1E02dA3A3eAA42a"
-=======
-        "address": "0x5d8e793975424c1aF146e20b583234e9D4F5D458",
-        "creationCodeHash": "0x2d8b645b4857a5dacfb43026cf5b494c2c21575170abaf25a72f099e423d3748",
-        "runtimeCodeHash": "0x4896d29f52e411944272a6214e9bc207d8bb73cdf3e5accc8786224dc22bcb28",
-        "txHash": "0xd6650b86cd724004d77f7b561158b6bfa1fc4185879ff59adc8592b37c44aee3",
-        "libraries": {
-          "LibCobbDouglas": "0xF40C4bb41a3a097Db1b034373C4f2d5a7377cD37"
->>>>>>> 0e81fe68
         }
       }
     },
