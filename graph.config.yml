--- conflicted
+++ resolved
@@ -39,7 +39,7 @@
       initialSupply: "10000000000000000000000000000" # 10,000,000,000 GRT
     calls:
       - fn: "addMinter"
-        minter: "${{RewardsManager.address}}"    
+        minter: "${{RewardsManager.address}}"
   Curation:
     proxy: true
     init:
@@ -64,10 +64,6 @@
       controller: "${{Controller.address}}"
       bondingCurve: "${{BancorFormula.address}}"
       tokenDescriptor: "${{SubgraphNFTDescriptor.address}}"
-<<<<<<< HEAD
-      didRegistry: "${{EthereumDIDRegistry.address}}"
-=======
->>>>>>> a24f6a14
     calls:
       - fn: "approveAll"
   Staking:
