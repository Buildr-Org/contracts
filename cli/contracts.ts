--- conflicted
+++ resolved
@@ -18,17 +18,14 @@
 import { IENS } from '../build/types/IENS'
 import { GraphGovernance } from '../build/types/GraphGovernance'
 import { AllocationExchange } from '../build/types/AllocationExchange'
-<<<<<<< HEAD
 import { L1GraphTokenGateway } from '../build/types/L1GraphTokenGateway'
 import { L2GraphToken } from '../build/types/L2GraphToken'
 import { L2GraphTokenGateway } from '../build/types/L2GraphTokenGateway'
 import { BridgeEscrow } from '../build/types/BridgeEscrow'
 import { chainIdIsL2 } from './utils'
-=======
 import { SubgraphNFT } from '../build/types/SubgraphNFT'
 import { GraphCurationToken } from '../build/types/GraphCurationToken'
 import { SubgraphNFTDescriptor } from '../build/types/SubgraphNFTDescriptor'
->>>>>>> e1bd11f6
 
 export interface NetworkContracts {
   EpochManager: EpochManager
@@ -45,11 +42,13 @@
   IENS: IENS
   GraphGovernance: GraphGovernance
   AllocationExchange: AllocationExchange
-<<<<<<< HEAD
   L1GraphTokenGateway: L1GraphTokenGateway
   BridgeEscrow: BridgeEscrow
   L2GraphToken: L2GraphToken
   L2GraphTokenGateway: L2GraphTokenGateway
+  SubgraphNFT: SubgraphNFT
+  SubgraphNFTDescriptor: SubgraphNFTDescriptor
+  GraphCurationToken: GraphCurationToken
 }
 
 export const loadAddressBookContract = (
@@ -63,11 +62,6 @@
     contract = contract.connect(signerOrProvider)
   }
   return contract
-=======
-  SubgraphNFT: SubgraphNFT
-  SubgraphNFTDescriptor: SubgraphNFTDescriptor
-  GraphCurationToken: GraphCurationToken
->>>>>>> e1bd11f6
 }
 
 export const loadContracts = (
